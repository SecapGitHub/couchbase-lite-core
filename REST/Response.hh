--- conflicted
+++ resolved
@@ -56,18 +56,10 @@
         void setHeaders(fleece::Doc doc)            {_headers = doc;}
         void setBody(fleece::alloc_slice body)      {_body = body;}
 
-<<<<<<< HEAD
         fleece::Doc _headers;
         fleece::alloc_slice _body;
-        bool _gotBodyFleece {false};
-        fleece::Doc _bodyFleece;
-=======
-        mg_connection* const _conn;
-        mutable bool _gotBody {false};
-        mutable fleece::alloc_slice _body;
         mutable bool _gotBodyFleece {false};
         mutable fleece::Doc _bodyFleece;
->>>>>>> 4ff5bd49
     };
 
 
