include("${CMAKE_CURRENT_LIST_DIR}/platform_unix.cmake")

function(setup_globals)
    setup_globals_unix()
endfunction()

function(set_litecore_source)
    set(oneValueArgs RESULT)
    cmake_parse_arguments(APPLE_SSS "" ${oneValueArgs} "" ${ARGN})
    if(NOT DEFINED APPLE_SSS_RESULT)
        message(FATAL_ERROR set_source_files_base needs to be called with RESULT)
    endif()

    set_litecore_source_base(RESULT BASE_LITECORE_FILES)
    set(
        ${APPLE_SSS_RESULT}
        ${BASE_LITECORE_FILES}
        LiteCore/Storage/UnicodeCollator_Apple.cc
        Crypto/PublicKey+Apple.mm
        PARENT_SCOPE
    )
endfunction()

function(set_support_source)
    set(oneValueArgs RESULT)
    cmake_parse_arguments(APPLE_SSS "" ${oneValueArgs} "" ${ARGN})
    if(NOT DEFINED APPLE_SSS_RESULT)
        message(FATAL_ERROR set_source_files_base needs to be called with RESULT)
    endif()

    set_support_source_base(RESULT BASE_SUPPORT_FILES)
    set(
        ${APPLE_SSS_RESULT}
        ${BASE_SUPPORT_FILES}
        LiteCore/Support/StringUtil_Apple.mm
        LiteCore/Support/LibC++Debug.cc
        LiteCore/Support/Instrumentation.cc
        LiteCore/Support/crc32c_sse4_2.cc
        PARENT_SCOPE
    )
endfunction()

function(setup_litecore_build)
    setup_litecore_build_unix()

    target_link_libraries(
        LiteCore PUBLIC
        "-framework CoreFoundation"
        "-framework Foundation"
        z
    )

    # Specify list of symbols to export
    set_target_properties(
        LiteCore PROPERTIES LINK_FLAGS
        "-exported_symbols_list ${PROJECT_SOURCE_DIR}/C/c4.exp"
    )
endfunction()

function(setup_support_build)
    # No-op
endfunction()

function(setup_rest_build)
<<<<<<< HEAD
    # No-op
=======
    setup_rest_build_unix()
    
    set_target_properties(
        LiteCoreREST PROPERTIES LINK_FLAGS
        "-exported_symbols_list ${CMAKE_CURRENT_SOURCE_DIR}/c4REST.exp"
    )
>>>>>>> 65687049
endfunction()<|MERGE_RESOLUTION|>--- conflicted
+++ resolved
@@ -62,14 +62,5 @@
 endfunction()
 
 function(setup_rest_build)
-<<<<<<< HEAD
-    # No-op
-=======
     setup_rest_build_unix()
-    
-    set_target_properties(
-        LiteCoreREST PROPERTIES LINK_FLAGS
-        "-exported_symbols_list ${CMAKE_CURRENT_SOURCE_DIR}/c4REST.exp"
-    )
->>>>>>> 65687049
 endfunction()