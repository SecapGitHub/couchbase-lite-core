cmake_minimum_required (VERSION 2.6)
project (CppTests)

set(TOP ${PROJECT_SOURCE_DIR}/../../)

add_definitions(-DLITECORE_CPP_TESTS=1 -D_USE_MATH_DEFINES)

include_directories(${TOP}LiteCore/BlobStore/ ${TOP}LiteCore/Indexes/ ${TOP}LiteCore/RevTrees/
                    ${TOP}LiteCore/Storage/ ${TOP}LiteCore/Support/ ${TOP}LiteCore/VersionVectors/
                    ${TOP}vendor/fleece/Fleece/
                    ${TOP}vendor/fleece/vendor/catch/
                    ${TOP}vendor/SQLiteCpp/include/
                )
                    
aux_source_directory(.  TEST_SRC)
if(WIN32)
<<<<<<< HEAD
	set(TEST_SRC ${TEST_SRC} ../../MSVC/arc4random.c)
=======
	set(TEST_SRC ${TEST_SRC} ../../MSVC/arc4random.cc)
elseif(ANDROID)
  set(TEST_SRC ${TEST_SRC} ../Android/arc4random.cc)
>>>>>>> 5a8ab66b
endif()

add_executable(CppTests ${TEST_SRC})

target_link_libraries(CppTests  LiteCoreStatic
                                FleeceStatic
                                sqlite3
                                SQLite3_UnicodeSN)
if(NOT APPLE)
    if(UNIX AND NOT ANDROID)
        target_link_libraries(CppTests  crypto  bsd)
    elseif(ANDROID)
        target_link_libraries(CppTests ${OPENSSL_CRYPTO_LIBRARY} "atomic" "log")
    else()
        target_link_libraries(CppTests ${OPENSSL_CRYPTO_LIBRARY} ws2_32 )
        if(MSVC)
            set(FilesToCopy ${TOP}build_cmake/\$\(Configuration\)/sqlite3)
            add_custom_command(TARGET CppTests POST_BUILD
                COMMAND ${CMAKE_COMMAND}
                -DFilesToCopy="${FilesToCopy}"
                -DDestinationDirectory=${PROJECT_BINARY_DIR}/\$\(Configuration\)
                -P ${TOP}MSVC/copy_artifacts.cmake)
        endif()
    endif()
endif()
<|MERGE_RESOLUTION|>--- conflicted
+++ resolved
@@ -14,13 +14,9 @@
                     
 aux_source_directory(.  TEST_SRC)
 if(WIN32)
-<<<<<<< HEAD
 	set(TEST_SRC ${TEST_SRC} ../../MSVC/arc4random.c)
-=======
-	set(TEST_SRC ${TEST_SRC} ../../MSVC/arc4random.cc)
 elseif(ANDROID)
   set(TEST_SRC ${TEST_SRC} ../Android/arc4random.cc)
->>>>>>> 5a8ab66b
 endif()
 
 add_executable(CppTests ${TEST_SRC})
